[package]
name = "alumina"
<<<<<<< HEAD
version = "0.1.1"
=======
version = "0.2.0"
>>>>>>> 4e1fcc05
authors = ["J. Millard <millard.jn@gmail.com>"]
description = "An Experimental Deep Learning Library"
repository = "https://github.com/millardjn/alumina"
keywords = ["Neural", "Network", "Machine", "Deep", "Learning"]
license = "MIT"


[features]
default = ["mnist", "images"]
mnist = ["byteorder"]
images = ["image"]


[dependencies]
clippy = {version = "*", optional = true}
ndarray = "0.10"
walkdir = "1"
error-chain = "0.11"
odds = "0.2.25"
smallvec = "0.4"
rand = "0.3"
<<<<<<< HEAD
matrixmultiply_mt = "0.1"

=======
>>>>>>> 4e1fcc05
byteorder = {version = "1.0", optional = true}
image = {version = "0.14", optional = true}
num_cpus = "1.6"
threadpool = "1.3"
lazy_static = "0.2"
typenum = "1.9"
typenum_loops = "0.3"
generic-array = "0.8"
scoped_threadpool = "0.1.7"
ordermap = "0.2"
matches = "0.1"
arrayvec = "0.4"

matrixmultiply_mt = "0.1"
#matrixmultiply_mt = {path = "D:/Repositories/matrixmultiply_mt"}

[dev-dependencies]
bytevec = "0.2.0"
image = "0.14"

[lib]
name = "alumina"<|MERGE_RESOLUTION|>--- conflicted
+++ resolved
@@ -1,10 +1,6 @@
 [package]
 name = "alumina"
-<<<<<<< HEAD
-version = "0.1.1"
-=======
 version = "0.2.0"
->>>>>>> 4e1fcc05
 authors = ["J. Millard <millard.jn@gmail.com>"]
 description = "An Experimental Deep Learning Library"
 repository = "https://github.com/millardjn/alumina"
@@ -26,11 +22,6 @@
 odds = "0.2.25"
 smallvec = "0.4"
 rand = "0.3"
-<<<<<<< HEAD
-matrixmultiply_mt = "0.1"
-
-=======
->>>>>>> 4e1fcc05
 byteorder = {version = "1.0", optional = true}
 image = {version = "0.14", optional = true}
 num_cpus = "1.6"
